--- conflicted
+++ resolved
@@ -6,6 +6,7 @@
     bytes::complete::{tag, take_while, take_while1, take_while_m_n},
     character::complete::{char, one_of, space0, space1},
     combinator::{map, map_res, opt},
+    error::{context},
     multi::{many0, separated_nonempty_list},
     sequence::{delimited, pair, preceded, terminated, tuple},
     IResult,
@@ -36,7 +37,7 @@
 fn is_letter(c: char) -> bool {
     match c {
         'A'..='Z' => true,
-        'a'..='z' => true,
+        //'a'..='z' => true,
         _ => false,
     }
 }
@@ -81,52 +82,14 @@
 }
 
 fn quoted_string<'a>(i: &'a str) -> IResult<&'a str, &'a str, Error> {
-    preceded(
-        quotation_mark,
-        terminated(take_while(is_quoted_string_character), quotation_mark),
-    )(i)
+    context("invalid char", delimited(quotation_mark, take_while(is_quoted_string_character), quotation_mark))(i)
 }
 
 fn unquoted_string<'a>(i: &'a str) -> IResult<&'a str, &'a str, Error> {
     map(take_while1(is_unquoted_string_character), str::trim)(i)
 }
 
-<<<<<<< HEAD
-named!(quoted_string_character<Span, char>,
-    alt!(
-        char!('!') |
-        char!('#') |
-        char!('$') |
-        char!('%') |
-        char!('&') |
-        char!('\'') |
-        char!('(') |
-        char!(')') |
-        char!('*') |
-        char!(',') |
-        char!('/') |
-        char!(':') |
-        char!(';') |
-        char!('<') |
-        char!('=') |
-        char!('>') |
-        char!('?') |
-        char!('^') |
-        char!('_') |
-        unquoted_string_character
-    ));
-
-named!(plain_string_character<Span, char>,
-    alt!(
-        char!('+') |
-        char!('-') |
-        char!('.') |
-        one_of!("0123456789") |
-        letter
-    ));
-=======
 // 5. Programs
->>>>>>> e4304251
 
 pub fn program(i: &str) -> Result<ast::Program, Error> {
     let res = map(terminated(many0(block), end_of_line), |blocks| {
@@ -259,15 +222,6 @@
     })(i)
 }
 
-<<<<<<< HEAD
-named!(string_constant<Span, StringConstant>,
-    do_parse!(
-      char!('"') >>
-      chars: many0!(quoted_string_character) >>
-      char!('"') >>
-      (StringConstant(String::from(chars.into_iter().collect::<String>())))
-    ));
-=======
 fn fraction<'a>(i: &'a str) -> IResult<&'a str, f64, Error> {
     map_res(preceded(full_stop, take_while1(is_digit)), |digits| {
         u64::from_str_radix(digits, 10)
@@ -286,7 +240,6 @@
     // TODO: Avoid cloning here
     map(quoted_string, |s| ast::StringConstant(s.to_string()))(i)
 }
->>>>>>> e4304251
 
 // 7. Variables
 
@@ -847,7 +800,7 @@
     }
 
     #[test]
-    fn test_variable_exampes() {
+    fn test_variable_examples() {
         let (_, v) = variable("X").expect("failed to parse");
         assert_eq!(
             v,
@@ -958,25 +911,7 @@
     }
 
     #[test]
-<<<<<<< HEAD
-    fn test_for_block() -> Result<(), Error> {
-        const PROGRAM: &str = r#"100 PRINT "HELLO, WORLD!"
-110 FOR I = 0 TO 10 STEP 1
-120 PRINT "WOW!"
-121 PRINT "WOW!"
-130 NEXT I
-140 END
-"#;
-
-        let res = program(Span::new(CompleteStr(PROGRAM)))?;
-        let (_, program) = res;
-        let program = program?;
-        // A FOR..NEXT-block is replaced by 7 equivalent lines + inner blocks
-        assert_eq!(program.blocks.len(), 1 + 7 + 2 + 1);
-        Ok(())
-=======
     fn test_randomize_statement_examples() {
         randomize_statement("RANDOMIZE").expect("failed to parse");
->>>>>>> e4304251
     }
 }