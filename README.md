--- conflicted
+++ resolved
@@ -4,27 +4,7 @@
 
 This project is **WIP**:
 
-<<<<<<< HEAD
-![test coverage](https://img.shields.io/badge/style-20%2F208%20tests-blue.svg?longCache=true&label=Minimal%20basic%20test%20coverage)
-
-## How to implement a test
-
-1. Download `https://raw.githubusercontent.com/jorgicor/bas55/master/tests/PXXX.{BAS, ok, eok}` to
-  `tests/suite` and add
-
-    ```rust
-    test_program!(PXXX);
-    ```
-
-    to `tests/integration.rs`.
-2. Run `cargo test PXXX`. The test will most likely fail. If you're lucky, skip to step 7.
-3. Read the [ECMA-55] spec. 😀
-4. Implement parsing in `src/parser.rs`.
-5. Implement interpreter in `src/interpreter.rs`.
-6. If needed, extend model in `src/ast.rs`.
-7. Profit!
-=======
-![test coverage](https://img.shields.io/badge/style-25%2F208%20tests-blue.svg?longCache=true&label=Minimal%20basic%20test%20coverage)
+![test coverage](https://img.shields.io/badge/style-26%2F208%20tests-blue.svg?longCache=true&label=Minimal%20basic%20test%20coverage)
 
 1. Pick any tests marked with `try_test_program` in [tests/integration.rs](tests/integration.rs).
 2. Change the test to use the `test_program` macro.
@@ -35,7 +15,6 @@
 7. If needed, extend model in `src/ast.rs`.
 8. Run `cargo test` to see if you made any other tests pass!
 9. Profit!
->>>>>>> 355260cc
 
 [ECMA-55]: https://buraphakit.sourceforge.io/ECMA-55,1st_Edition,_January_1978.pdf
 [travis]: https://travis-ci.com/boxdot/basic-rs.svg?branch=master