# BASIC Interpreter ![Build Status][travis]

Implementation of BASIC interpreter in Rust. The implementation follows the [ECMA-55] specification.

<<<<<<< HEAD
=======
This project is **WIP**:

▮▯▯▯▯▯▯▯▯▯▯▯▯ 8% (17/208 tests)

## Hot to implement a test

1. Download `https://raw.githubusercontent.com/jorgicor/bas55/master/tests/PXXX.{BAS, ok, eok}` to
  `tests/suite` and add

    ```rust
    test_program!(PXXX);
    ```

    to `tests/integration.rs`.
2. Run `cargo test PXXX`. The test will most likely fail.
3. Read the [ECMA-55] spec. 😀
3. Implement parsing in `src/parser.rs`.
3. Implement interpreter in `src/interpreter.rs`.
4. If needed, extend model in `src/ast.rs`.

>>>>>>> ddde7d6c
[ECMA-55]: https://buraphakit.sourceforge.io/ECMA-55,1st_Edition,_January_1978.pdf
[travis]: https://travis-ci.com/boxdot/basic-rs.svg?branch=master

![test coverage](https://img.shields.io/badge/style-18%2F208%20tests-blue.svg?longCache=true&label=Minimal%20basic%20test%20coverage)<|MERGE_RESOLUTION|>--- conflicted
+++ resolved
@@ -2,13 +2,11 @@
 
 Implementation of BASIC interpreter in Rust. The implementation follows the [ECMA-55] specification.
 
-<<<<<<< HEAD
-=======
 This project is **WIP**:
 
-▮▯▯▯▯▯▯▯▯▯▯▯▯ 8% (17/208 tests)
+![test coverage](https://img.shields.io/badge/style-18%2F208%20tests-blue.svg?longCache=true&label=Minimal%20basic%20test%20coverage)
 
-## Hot to implement a test
+## How to implement a test
 
 1. Download `https://raw.githubusercontent.com/jorgicor/bas55/master/tests/PXXX.{BAS, ok, eok}` to
   `tests/suite` and add
@@ -18,14 +16,12 @@
     ```
 
     to `tests/integration.rs`.
-2. Run `cargo test PXXX`. The test will most likely fail.
+2. Run `cargo test PXXX`. The test will most likely fail. If you're lucky, skip to step 7.
 3. Read the [ECMA-55] spec. 😀
-3. Implement parsing in `src/parser.rs`.
-3. Implement interpreter in `src/interpreter.rs`.
-4. If needed, extend model in `src/ast.rs`.
+4. Implement parsing in `src/parser.rs`.
+5. Implement interpreter in `src/interpreter.rs`.
+6. If needed, extend model in `src/ast.rs`.
+7. Profit!
 
->>>>>>> ddde7d6c
 [ECMA-55]: https://buraphakit.sourceforge.io/ECMA-55,1st_Edition,_January_1978.pdf
-[travis]: https://travis-ci.com/boxdot/basic-rs.svg?branch=master
-
-![test coverage](https://img.shields.io/badge/style-18%2F208%20tests-blue.svg?longCache=true&label=Minimal%20basic%20test%20coverage)+[travis]: https://travis-ci.com/boxdot/basic-rs.svg?branch=master